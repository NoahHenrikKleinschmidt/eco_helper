"""
Defines the "enrich" subcommand parser and its arguments
"""

import eco_helper.core.settings as settings


def setup_parser( parent ):

    descr = "This command performs gene set enrichment analysis using `gseapy` on the results of an EcoTyper analysis."
    enrich = parent.add_parser( "enrich", description=descr )
    enrich.add_argument( "input", help = "The directory storing the EcoTyper results." )
    enrich.add_argument( "-o", "--output", help = f"Output directory. By default a '<input>_{settings.gseapy_outdir}' directory within the same location as the input directory.", default = None )
    enrich.add_argument( "-g", "--gene_sets", help = "The reference gene sets to use for enrichment analysis. This can be any number of accepted gene set inputs for gseapy enrichr or prerank.", nargs = "+")
    enrich.add_argument( "-p", "--prerank", help = "Use this to perform gseapy prerank analysis.", action = "store_true" )
    enrich.add_argument( "-e", "--enrichr", help = "Use this to perform gseapy enrichr analysis.", action = "store_true" )
    enrich.add_argument( "-a", "--assemble", help = "By default each cell type will produce a separate file for each cell state enrichment analysis. Using the `--assemble` option, all cell-state files from one cell type will be merged together to a single file. In this case the individual files are removed.", action = "store_true" )
    enrich.add_argument( "-E", "--ecotypes", help = "Use this to only analyse cell-types and states contributing to Ecotypes. In this case each Ecotype will receive a subdirectory with its enrichment results files. Note, in this case the files will *not* be assembled, and any non-Ecotype-contributing cell-type and state will not be analysed.", action = "store_true" )
    enrich.add_argument( "-n", "--notebook", help = "Generate a jupyter notebook to analyse the enrichment results. If this option is specified, then the <intput> argument is interpreted as the filename of the notebook to generate. By specifying '-' as filename a default filename with the dataset name is used.", action = "store_true", default = None )
    enrich.add_argument( "--notebook_config", help = "The configuration file for notebook generation. This is required for the notebook to be generated.", default = None )
    enrich.add_argument( "--pickle", help = "Export a pickle file of the enrichment results as an EnrichmentCollection. This can be used in the web-viewer to further inspect the enrichment results.", action = "store_true", default = None )
    enrich.add_argument( "--organism", help = "Set the reference organism. By default the organism is set to 'human'.", default = "human" )
    enrich.add_argument( "--size", help = "[prerank only] Set the minimum and maximum number of gene matches for the reference gene sets and the data. By default 5 and 500 are used. Note, this will require a two number input for min and max.", type = int, nargs = 2, default = [5, 500] )
    enrich.add_argument( "--permutations", help = "[prerank only] Set the number of permutations to use for the prerank analysis. By default 1000 is used.", type = int, default = 1000 )
    enrich.set_defaults( func = enrich_func )

def enrich_func( args ):
    """
    Perform enrichment analysis on the given Ecotyper results.

    Note
    ----
    This is the core function behind the `eco_helper enrich` command.

    Parameters
    ----------
    args : Namespace
        The arguments passed to the command line.
    """

    import os
    import eco_helper.enrich.notebook as notebook
    import eco_helper.enrich.funcs as funcs
    from eco_helper.enrich.cli_aux import _enrich_all, _enrich_ecotypes, _read_from_config, pickle_notebook, pickle

    # Because the notebook itself can call eco_helper enrich we will not call
    # anything else but let the notebook handle everything...

    if args.notebook:
        
            
        if not args.notebook_config:
            raise ValueError( "A notebook configuration file is required for notebook generation." )

        if args.input == "-":
            args.input = None

        nb = notebook.EnrichmentNotebook( config = args.notebook_config )

        # run the notebook to ensure we get enrichment results
        print( "Pre-running notebook to ensure enrichment results are generated..." )
        nb.execute( args.input )

        if nb._enrichment_categories: 
            if nb._enrichr:
                nb.analyse_results( "enrichr" )
            if nb._prerank:
                nb.analyse_results( "prerank" )
        
        print( "Pre-running the notebook to screen enrichment results..." )
        nb.execute( args.input )

        print( f"All Done! Notebook '{nb._filename}' is ready" )

        if args.pickle:
            print( "Exporting a pickle file" )
            pickle_notebook( args )

    else:

        # now we can run the enrichment analysis
        if not args.enrichr and not args.prerank:
            print( "No analysis selected! You must specify the --prerank and/or --enrichr option." )
            return

        # make sure we have a valid output directory
        if args.output is None:
            parent = os.path.dirname( args.input )
            name = os.path.basename( args.input )
            args.output = os.path.join( parent, f"{name}_{settings.gseapy_outdir}" )


        if os.path.exists( args.output ):
            if args.pickle:
                try:
                    print( "Existing results found, exporting a pickle file and exiting" )
                    pickle( args ) 
                    return 
                except:
                    print( "Existing results found, but could not export a pickle file. Recomputing..." )

        if not args.gene_sets: 
            print( "No gene sets were specified." )
            return

        if not os.path.exists( args.output ):
            os.makedirs( args.output, exist_ok = True )

        # make a gene_sets directory in the output directory
        gene_sets_dir = os.path.join( args.output, settings.gene_sets_outdir )
        if not os.path.exists( gene_sets_dir ):
            os.makedirs( gene_sets_dir, exist_ok = True )

        # start by getting the gene sets
        funcs.collect_gene_sets( directory = args.input, outdir = gene_sets_dir, enrichr = args.enrichr, prerank = args.prerank )

        if not args.ecotypes: 
            _enrich_all( gene_sets_dir, args )
        else:
            _enrich_ecotypes( gene_sets_dir, args )    

        if args.pickle:
<<<<<<< HEAD
            print( "Exporting a pickle file" )
            pickle( args ) 
=======
            if not args.ecotypes:
                warnings.warn( "Pickle export is only supported for EcoType-resolution collection" )
                return

            if args.enrichr:
                collection = col.EnrichmentCollection( args.input, "ecotype", "enrichr" )
                collection._compute_log( "Combined Score", "Combined P-value" )
                collection.save( os.path.join( args.output, "enrichr.pkl" ) )

            if args.prerank:
                collection = col.EnrichmentCollection( args.input, "ecotype", "prerank" )
                collection._compute_log( "NES", "FWER p-val" )
                collection.save( os.path.join( args.output, "prerank.pkl" ) )


def _read_from_config( config ):
    """ Read the output directory from the config file. """
    import yaml
    config = yaml.load( open( config, "r" ), Loader = yaml.SafeLoader )
    parent = config["directories"].get("parent")
    data_dir = config["directories"].get("ecotyper_dir").format(parent=parent)
    resolution = config["enrichment"].get("ecotype_resolution")
    enrichr = config["enrichment"].get("enrichr")
    prerank = config["enrichment"].get("prerank")
    which = enrichr, prerank
    return data_dir, resolution, which
>>>>>>> 32221752
<|MERGE_RESOLUTION|>--- conflicted
+++ resolved
@@ -41,7 +41,7 @@
     import os
     import eco_helper.enrich.notebook as notebook
     import eco_helper.enrich.funcs as funcs
-    from eco_helper.enrich.cli_aux import _enrich_all, _enrich_ecotypes, _read_from_config, pickle_notebook, pickle
+    from eco_helper.enrich.cli_aux import _enrich_all, _enrich_ecotypes, pickle_notebook, pickle
 
     # Because the notebook itself can call eco_helper enrich we will not call
     # anything else but let the notebook handle everything...
@@ -120,34 +120,5 @@
             _enrich_ecotypes( gene_sets_dir, args )    
 
         if args.pickle:
-<<<<<<< HEAD
             print( "Exporting a pickle file" )
-            pickle( args ) 
-=======
-            if not args.ecotypes:
-                warnings.warn( "Pickle export is only supported for EcoType-resolution collection" )
-                return
-
-            if args.enrichr:
-                collection = col.EnrichmentCollection( args.input, "ecotype", "enrichr" )
-                collection._compute_log( "Combined Score", "Combined P-value" )
-                collection.save( os.path.join( args.output, "enrichr.pkl" ) )
-
-            if args.prerank:
-                collection = col.EnrichmentCollection( args.input, "ecotype", "prerank" )
-                collection._compute_log( "NES", "FWER p-val" )
-                collection.save( os.path.join( args.output, "prerank.pkl" ) )
-
-
-def _read_from_config( config ):
-    """ Read the output directory from the config file. """
-    import yaml
-    config = yaml.load( open( config, "r" ), Loader = yaml.SafeLoader )
-    parent = config["directories"].get("parent")
-    data_dir = config["directories"].get("ecotyper_dir").format(parent=parent)
-    resolution = config["enrichment"].get("ecotype_resolution")
-    enrichr = config["enrichment"].get("enrichr")
-    prerank = config["enrichment"].get("prerank")
-    which = enrichr, prerank
-    return data_dir, resolution, which
->>>>>>> 32221752
+            pickle( args ) 